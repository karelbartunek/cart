--- conflicted
+++ resolved
@@ -1,4 +1,3 @@
-<<<<<<< HEAD
 #Cart
 
 A modern, composer compatible, PHP >=5.3.0 shopping cart
@@ -864,9 +863,4 @@
 
 For more information on the inner workings i highly encourage you to take a deeper look at the source code.
 
-There is also an demo provided with this repo. I highly recommend you check this out as well for a real world useage demo.
-=======
-A modern shopping cart solution for PHP 5.3
-
-Dev branch contains composer compatible version, still a work in progress (stable enough to use, incomplete documentation)
->>>>>>> 7d3c60bb
+There is also an demo provided with this repo. I highly recommend you check this out as well for a real world useage demo.